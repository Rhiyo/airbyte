--- conflicted
+++ resolved
@@ -3,11 +3,7 @@
 build-backend = "poetry.core.masonry.api"
 
 [tool.poetry]
-<<<<<<< HEAD
-version = "4.4.3"
-=======
-version = "4.4.9"
->>>>>>> 86aad308
+version = "4.4.10"
 name = "source-hubspot"
 description = "Source implementation for HubSpot."
 authors = [ "Airbyte <contact@airbyte.io>",]
